# Playwright integration for Scrapy
[![version](https://img.shields.io/pypi/v/scrapy-playwright.svg)](https://pypi.python.org/pypi/scrapy-playwright)
[![pyversions](https://img.shields.io/pypi/pyversions/scrapy-playwright.svg)](https://pypi.python.org/pypi/scrapy-playwright)
[![actions](https://github.com/scrapy-plugins/scrapy-playwright/workflows/Build/badge.svg)](https://github.com/scrapy-plugins/scrapy-playwright/actions)
[![codecov](https://codecov.io/gh/scrapy-plugins/scrapy-playwright/branch/master/graph/badge.svg)](https://codecov.io/gh/scrapy-plugins/scrapy-playwright)


This project provides a Scrapy Download Handler which performs requests using
[Playwright for Python](https://github.com/microsoft/playwright-python). It can be used to handle
pages that require JavaScript. This package does not interfere with regular
Scrapy workflows such as request scheduling or item processing.


## Motivation

After the release of [version 2.0](https://docs.scrapy.org/en/latest/news.html#scrapy-2-0-0-2020-03-03),
which includes partial [coroutine syntax support](https://docs.scrapy.org/en/2.0/topics/coroutines.html)
and experimental [asyncio support](https://docs.scrapy.org/en/2.0/topics/asyncio.html), Scrapy allows
to integrate `asyncio`-based projects such as `Playwright`.


## Requirements

* Python >= 3.7
* Scrapy >= 2.0 (!= 2.4.0)
* Playwright >= 1.8.0a1


## Installation

```
$ pip install scrapy-playwright
```


## Configuration

Replace the default `http` and `https` Download Handlers through
[`DOWNLOAD_HANDLERS`](https://docs.scrapy.org/en/latest/topics/settings.html):

```python
DOWNLOAD_HANDLERS = {
    "http": "scrapy_playwright.handler.ScrapyPlaywrightDownloadHandler",
    "https": "scrapy_playwright.handler.ScrapyPlaywrightDownloadHandler",
}
```

Note that the `ScrapyPlaywrightDownloadHandler` class inherits from the default
`http/https` handler, and it will only use Playwright for requests that are
explicitly marked (see the "Basic usage" section for details).

Also, be sure to [install the `asyncio`-based Twisted reactor](https://docs.scrapy.org/en/latest/topics/asyncio.html#installing-the-asyncio-reactor):

```python
TWISTED_REACTOR = "twisted.internet.asyncioreactor.AsyncioSelectorReactor"
```

### Settings

`scrapy-playwright` accepts the following settings:

* `PLAYWRIGHT_BROWSER_TYPE` (type `str`, default `chromium`)
    The browser type to be launched. Valid values are (`chromium`, `firefox`, `webkit`).

* `PLAYWRIGHT_LAUNCH_OPTIONS` (type `dict`, default `{}`)

    A dictionary with options to be passed when launching the Browser.
    See the docs for [`BrowserType.launch`](https://playwright.dev/python/docs/api/class-browsertype#browser_typelaunchkwargs).

* `PLAYWRIGHT_CONTEXT_ARGS` (type `dict`, default `{}`)

    A dictionary with default keyword arguments to be passed when creating the
    "default" Browser context.

    **Deprecated: use `PLAYWRIGHT_CONTEXTS` instead**

* `PLAYWRIGHT_CONTEXTS` (type `dict[str, dict]`, default `{}`)

    A dictionary which defines Browser contexts to be created on startup.
    It should be a mapping of (name, keyword arguments) For instance:
    ```python
    {
        "first": {
            "context_arg1": "value",
            "context_arg2": "value",
        },
        "second": {
            "context_arg1": "value",
        },
    }
    ```
    If no contexts are defined, a default context (called `default`) is created.
    The arguments passed here take precedence over the ones defined in `PLAYWRIGHT_CONTEXT_ARGS`.
    See the docs for [`Browser.new_context`](https://playwright.dev/python/docs/api/class-browser#browsernew_contextkwargs).

* `PLAYWRIGHT_DEFAULT_NAVIGATION_TIMEOUT` (type `Optional[int]`, default `None`)

    The timeout used when requesting pages by Playwright. If `None` or unset,
    the default value will be used (30000 ms at the time of writing this).
    See the docs for [BrowserContext.set_default_navigation_timeout](https://playwright.dev/python/docs/api/class-browsercontext#browser_contextset_default_navigation_timeouttimeout).


## Basic usage

Set the `playwright` [Request.meta](https://docs.scrapy.org/en/latest/topics/request-response.html#scrapy.http.Request.meta)
key to download a request using Playwright:

```python
import scrapy

class AwesomeSpider(scrapy.Spider):
    name = "awesome"

    def start_requests(self):
        # GET request
        yield scrapy.Request("https://httpbin.org/get", meta={"playwright": True})
        # POST request
        yield scrapy.FormRequest(
            url="https://httpbin.org/post",
            formdata={"foo": "bar"},
            meta={"playwright": True},
        )

    def parse(self, response):
        # 'response' contains the page as seen by the browser
        yield {"url": response.url}
```


## Receiving the Page object in the callback

Specifying a non-False value for the `playwright_include_page` `meta` key for a
request will result in the corresponding `playwright.async_api.Page` object
being available in the `playwright_page` meta key in the request callback.
In order to be able to `await` coroutines on the provided `Page` object,
the callback needs to be defined as a coroutine function (`async def`).

```python
import scrapy
import playwright

class AwesomeSpiderWithPage(scrapy.Spider):
    name = "page"

    def start_requests(self):
        yield scrapy.Request(
            url="https://example.org",
            meta={"playwright": True, "playwright_include_page": True},
        )

    async def parse(self, response):
        page = response.meta["playwright_page"]
        title = await page.title()  # "Example Domain"
        await page.close()
        return {"title": title}
```

**Notes:**

* In order to avoid memory issues, it is recommended to manually close the page
  by awaiting the `Page.close` coroutine.
* Any network operations resulting from awaiting a coroutine on a `Page` object
  (`goto`, `goBack`, etc) will be executed directly by Playwright, bypassing the
  Scrapy request workflow (Scheduler, Middlewares, etc).


## Multiple browser contexts

Multiple [browser contexts](https://playwright.dev/python/docs/core-concepts/#browser-contexts)
to be launched at startup can be defined via the `PLAYWRIGHT_CONTEXTS` [setting](#settings).

### Choosing a specific context for a request

Pass the name of the desired context in the `playwright_context` meta key:

```python
yield scrapy.Request(
    url="https://example.org",
    meta={"playwright": True, "playwright_context": "first"},
)
```

### Creating a context during a crawl

If the context specified in the `playwright_context` meta key does not exist, it will be created.
<<<<<<< HEAD
You can specify keyword arguments to be passed to [`Browser.new_context`](https://playwright.dev/python/docs/api/class-browser#browsernew_contextkwargs)
=======
You can specify keyword arguments to be passed to
[`Browser.new_context`](https://playwright.dev/python/docs/api/class-browser#browsernew_contextkwargs)
>>>>>>> 70730e9c
in the `playwright_context_kwargs` meta key:

```python
yield scrapy.Request(
    url="https://example.org",
    meta={
        "playwright": True,
        "playwright_context": "new",
        "playwright_context_kwargs": {
            "java_script_enabled": False,
            "ignore_https_errors": True,
            "proxy": {
                "server": "http://myproxy.com:3128",
                "username": "user",
                "password": "pass",
            },
        },
    },
)
```

<<<<<<< HEAD
=======
Please note that if a context with the specified name already exists,
that context is used and `playwright_context_kwargs` are ignored.

>>>>>>> 70730e9c
### Closing a context during a crawl

After [receiving the Page object in your callback](#receiving-the-page-object-in-the-callback),
you can access a context though the corresponding [`Page.context`](https://playwright.dev/python/docs/api/class-page#page-context)
attribute, and await [`close`](https://playwright.dev/python/docs/api/class-browsercontext#browser-context-close) on it.

```python
def parse(self, response):
    yield scrapy.Request(
        url="https://example.org",
        callback=self.parse_in_new_context,
        meta={"playwright": True, "playwright_context": "new", "playwright_include_page": True},
    )

async def parse_in_new_context(self, response):
    page = response.meta["playwright_page"]
    title = await page.title()
    await page.context.close()  # close the context
    await page.close()
    return {"title": title}
```


## Page coroutines

A sorted iterable (`list`, `tuple` or `dict`, for instance) could be passed
in the `playwright_page_coroutines`
[Request.meta](https://docs.scrapy.org/en/latest/topics/request-response.html#scrapy.http.Request.meta)
key to request coroutines to be awaited on the `Page` before returning the final
`Response` to the callback.

This is useful when you need to perform certain actions on a page, like scrolling
down or clicking links, and you want everything to count as a single Scrapy
Response, containing the final result.

### Supported actions

* `scrapy_playwright.page.PageCoroutine(method: str, *args, **kwargs)`:

    _Represents a coroutine to be awaited on a `playwright.page.Page` object,
    such as "click", "screenshot", "evaluate", etc.
    `method` should be the name of the coroutine, `*args` and `**kwargs`
    are passed to the function call._

    _The coroutine result will be stored in the `PageCoroutine.result` attribute_

    For instance,
    ```python
    PageCoroutine("screenshot", path="quotes.png", fullPage=True)
    ```

    produces the same effect as:
    ```python
    # 'page' is a playwright.async_api.Page object
    await page.screenshot(path="quotes.png", fullPage=True)
    ```


## Examples

**Click on a link, save the resulting page as PDF**

```python
class ClickAndSavePdfSpider(scrapy.Spider):
    name = "pdf"

    def start_requests(self):
        yield scrapy.Request(
            url="https://example.org",
            meta=dict(
                playwright=True,
                playwright_page_coroutines={
                    "click": PageCoroutine("click", selector="a"),
                    "pdf": PageCoroutine("pdf", path="/tmp/file.pdf"),
                },
            ),
        )

    def parse(self, response):
        pdf_bytes = response.meta["playwright_page_coroutines"]["pdf"].result
        with open("iana.pdf", "wb") as fp:
            fp.write(pdf_bytes)
        yield {"url": response.url}  # response.url is "https://www.iana.org/domains/reserved"
```

**Scroll down on an infinite scroll page, take a screenshot of the full page**

```python
class ScrollSpider(scrapy.Spider):
    name = "scroll"

    def start_requests(self):
        yield scrapy.Request(
            url="http://quotes.toscrape.com/scroll",
            meta=dict(
                playwright=True,
                playwright_include_page=True,
                playwright_page_coroutines=[
                    PageCoroutine("wait_for_selector", "div.quote"),
                    PageCoroutine("evaluate", "window.scrollBy(0, document.body.scrollHeight)"),
                    PageCoroutine("wait_for_selector", "div.quote:nth-child(11)"),  # 10 per page
                ],
            ),
        )

    async def parse(self, response):
        page = response.meta["playwright_page"]
        await page.screenshot(path="quotes.png", fullPage=True)
        await page.close()
        return {"quote_count": len(response.css("div.quote"))}  # quotes from several pages
```


For more examples, please see the scripts in the [examples](examples) directory.<|MERGE_RESOLUTION|>--- conflicted
+++ resolved
@@ -183,12 +183,8 @@
 ### Creating a context during a crawl
 
 If the context specified in the `playwright_context` meta key does not exist, it will be created.
-<<<<<<< HEAD
-You can specify keyword arguments to be passed to [`Browser.new_context`](https://playwright.dev/python/docs/api/class-browser#browsernew_contextkwargs)
-=======
 You can specify keyword arguments to be passed to
 [`Browser.new_context`](https://playwright.dev/python/docs/api/class-browser#browsernew_contextkwargs)
->>>>>>> 70730e9c
 in the `playwright_context_kwargs` meta key:
 
 ```python
@@ -210,12 +206,9 @@
 )
 ```
 
-<<<<<<< HEAD
-=======
 Please note that if a context with the specified name already exists,
 that context is used and `playwright_context_kwargs` are ignored.
 
->>>>>>> 70730e9c
 ### Closing a context during a crawl
 
 After [receiving the Page object in your callback](#receiving-the-page-object-in-the-callback),
