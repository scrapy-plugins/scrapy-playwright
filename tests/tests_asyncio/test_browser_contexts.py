--- conflicted
+++ resolved
@@ -16,15 +16,11 @@
 
 
 class MixinTestCaseMultipleContexts:
-<<<<<<< HEAD
     @pytest.fixture(autouse=True)
     def inject_fixtures(self, caplog):
         caplog.set_level(logging.DEBUG)
         self._caplog = caplog
 
-    @pytest.mark.asyncio
-=======
->>>>>>> 5d048703
     async def test_context_kwargs(self):
         settings_dict = {
             "PLAYWRIGHT_BROWSER_TYPE": self.browser_type,
