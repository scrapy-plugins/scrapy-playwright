--- conflicted
+++ resolved
@@ -374,7 +374,19 @@
         assert getattr(spider, "dialog_message", None) is None
 
     @pytest.mark.asyncio
-<<<<<<< HEAD
+    async def test_response_attributes(self):
+        async with make_handler({"PLAYWRIGHT_BROWSER_TYPE": self.browser_type}) as handler:
+            with MockServer() as server:
+                spider = DialogSpider()
+                req = Request(
+                    url=server.urljoin("/index.html"),
+                    meta={"playwright": True},
+                )
+                response = await handler._download_request(req, spider)
+
+        assert response.ip_address == ip_address(server.address)
+
+    @pytest.mark.asyncio
     async def test_block_requests(self):
         settings_dict = {
             "PLAYWRIGHT_BROWSER_TYPE": self.browser_type,
@@ -395,19 +407,6 @@
                 assert handler.stats.get_value(f"{resp_prefix}/resource_type/document") == 1
                 assert handler.stats.get_value(f"{resp_prefix}/resource_type/image") is None
                 assert handler.stats.get_value(f"{req_prefix}/blocked") == 3
-=======
-    async def test_response_attributes(self):
-        async with make_handler({"PLAYWRIGHT_BROWSER_TYPE": self.browser_type}) as handler:
-            with MockServer() as server:
-                spider = DialogSpider()
-                req = Request(
-                    url=server.urljoin("/index.html"),
-                    meta={"playwright": True},
-                )
-                response = await handler._download_request(req, spider)
-
-        assert response.ip_address == ip_address(server.address)
->>>>>>> a46e357f
 
 
 class TestCaseChromium(MixinTestCase):
