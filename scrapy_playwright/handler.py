import asyncio
import logging
import platform
from contextlib import suppress
from dataclasses import dataclass, field as dataclass_field
from ipaddress import ip_address
from time import time
from typing import Awaitable, Callable, Dict, Optional, Tuple, Type, TypeVar, Union

from playwright.async_api import (
    BrowserContext,
    BrowserType,
    Download as PlaywrightDownload,
    Error as PlaywrightError,
    Page,
    Playwright as AsyncPlaywright,
    PlaywrightContextManager,
    Request as PlaywrightRequest,
    Response as PlaywrightResponse,
    Route,
)
from scrapy import Spider, signals
from scrapy.core.downloader.handlers.http import HTTPDownloadHandler
from scrapy.crawler import Crawler
from scrapy.exceptions import NotSupported
from scrapy.http import Request, Response
from scrapy.http.headers import Headers
from scrapy.responsetypes import responsetypes
from scrapy.settings import Settings
from scrapy.utils.misc import load_object
from scrapy.utils.reactor import verify_installed_reactor
from twisted.internet.defer import Deferred, inlineCallbacks

from scrapy_playwright.headers import use_scrapy_headers
from scrapy_playwright.page import PageMethod
from scrapy_playwright._utils import (
    _ThreadedLoopAdapter,
    _deferred_from_coro,
    _encode_body,
    _get_float_setting,
    _get_header_value,
    _get_page_content,
    _is_safe_close_error,
    _maybe_await,
)


__all__ = ["ScrapyPlaywrightDownloadHandler"]


PlaywrightHandler = TypeVar("PlaywrightHandler", bound="ScrapyPlaywrightDownloadHandler")


logger = logging.getLogger("scrapy-playwright")


DEFAULT_BROWSER_TYPE = "chromium"
DEFAULT_CONTEXT_NAME = "default"
PERSISTENT_CONTEXT_PATH_KEY = "user_data_dir"


@dataclass
class BrowserContextWrapper:
    context: BrowserContext
    persistent: bool
    semaphore: asyncio.Semaphore  # limit amount of pages
    inactive: asyncio.Event
    waiting_close: asyncio.Event


@dataclass
class Download:
    body: bytes = b""
    url: str = ""
    suggested_filename: str = ""
    exception: Optional[Exception] = None
    response_status: int = 200
    headers: dict = dataclass_field(default_factory=dict)

    def __bool__(self) -> bool:
        return bool(self.body) or bool(self.exception)


@dataclass
class Config:
    cdp_url: Optional[str]
    cdp_kwargs: dict
    connect_url: Optional[str]
    connect_kwargs: dict
    browser_type_name: str
    launch_options: dict
    max_pages_per_context: int
    max_contexts: Optional[int]
    startup_context_kwargs: dict
    navigation_timeout: Optional[float]
<<<<<<< HEAD
    close_context_interval: Optional[float]
=======
    restart_disconnected_browser: bool
>>>>>>> 848955e9

    @classmethod
    def from_settings(cls, settings: Settings) -> "Config":
        if settings.get("PLAYWRIGHT_CDP_URL") and settings.get("PLAYWRIGHT_CONNECT_URL"):
            msg = "Setting both PLAYWRIGHT_CDP_URL and PLAYWRIGHT_CONNECT_URL is not supported"
            logger.error(msg)
            raise NotSupported(msg)
        cfg = cls(
            cdp_url=settings.get("PLAYWRIGHT_CDP_URL"),
            cdp_kwargs=settings.getdict("PLAYWRIGHT_CDP_KWARGS") or {},
            connect_url=settings.get("PLAYWRIGHT_CONNECT_URL"),
            connect_kwargs=settings.getdict("PLAYWRIGHT_CONNECT_KWARGS") or {},
            browser_type_name=settings.get("PLAYWRIGHT_BROWSER_TYPE") or DEFAULT_BROWSER_TYPE,
            launch_options=settings.getdict("PLAYWRIGHT_LAUNCH_OPTIONS") or {},
            max_pages_per_context=settings.getint("PLAYWRIGHT_MAX_PAGES_PER_CONTEXT"),
            max_contexts=settings.getint("PLAYWRIGHT_MAX_CONTEXTS") or None,
            startup_context_kwargs=settings.getdict("PLAYWRIGHT_CONTEXTS"),
            navigation_timeout=_get_float_setting(
                settings, "PLAYWRIGHT_DEFAULT_NAVIGATION_TIMEOUT"
            ),
<<<<<<< HEAD
            close_context_interval=_get_float_setting(
                settings, "PLAYWRIGHT_CLOSE_CONTEXT_INTERVAL"
=======
            restart_disconnected_browser=settings.getbool(
                "PLAYWRIGHT_RESTART_DISCONNECTED_BROWSER", default=True
>>>>>>> 848955e9
            ),
        )
        cfg.cdp_kwargs.pop("endpoint_url", None)
        cfg.connect_kwargs.pop("ws_endpoint", None)
        if not cfg.max_pages_per_context:
            cfg.max_pages_per_context = settings.getint("CONCURRENT_REQUESTS")
        if (cfg.cdp_url or cfg.connect_url) and cfg.launch_options:
            logger.warning("Connecting to remote browser, ignoring PLAYWRIGHT_LAUNCH_OPTIONS")
        return cfg


class ScrapyPlaywrightDownloadHandler(HTTPDownloadHandler):
    playwright_context_manager: Optional[PlaywrightContextManager] = None
    playwright: Optional[AsyncPlaywright] = None

    def __init__(self, crawler: Crawler) -> None:
        super().__init__(settings=crawler.settings, crawler=crawler)
        _ThreadedLoopAdapter.start()
        if platform.system() != "Windows":
            verify_installed_reactor("twisted.internet.asyncioreactor.AsyncioSelectorReactor")
        crawler.signals.connect(self._engine_started, signals.engine_started)
        self.stats = crawler.stats

        self.config = Config.from_settings(crawler.settings)

        self.browser_launch_lock = asyncio.Lock()
        self.context_launch_lock = asyncio.Lock()
        self.context_wrappers: Dict[str, BrowserContextWrapper] = {}
        if self.config.max_contexts:
            self.context_semaphore = asyncio.Semaphore(value=self.config.max_contexts)

        # headers
        if "PLAYWRIGHT_PROCESS_REQUEST_HEADERS" in crawler.settings:
            if crawler.settings["PLAYWRIGHT_PROCESS_REQUEST_HEADERS"] is None:
                self.process_request_headers = None
            else:
                self.process_request_headers = load_object(
                    crawler.settings["PLAYWRIGHT_PROCESS_REQUEST_HEADERS"]
                )
        else:
            self.process_request_headers = use_scrapy_headers

        self.abort_request: Optional[Callable[[PlaywrightRequest], Union[Awaitable, bool]]] = None
        if crawler.settings.get("PLAYWRIGHT_ABORT_REQUEST"):
            self.abort_request = load_object(crawler.settings["PLAYWRIGHT_ABORT_REQUEST"])

    @classmethod
    def from_crawler(cls: Type[PlaywrightHandler], crawler: Crawler) -> PlaywrightHandler:
        return cls(crawler)

    def _engine_started(self) -> Deferred:
        """Launch the browser. Use the engine_started signal as it supports returning deferreds."""
        return _deferred_from_coro(self._launch())

    async def _launch(self) -> None:
        """Launch Playwright manager and configured startup context(s)."""
        logger.info("Starting download handler")
        self.playwright_context_manager = PlaywrightContextManager()
        self.playwright = await self.playwright_context_manager.start()
        self.browser_type: BrowserType = getattr(self.playwright, self.config.browser_type_name)
        if self.config.startup_context_kwargs:
            logger.info("Launching %i startup context(s)", len(self.config.startup_context_kwargs))
            await asyncio.gather(
                *[
                    self._create_browser_context(name=name, context_kwargs=kwargs)
                    for name, kwargs in self.config.startup_context_kwargs.items()
                ]
            )
            self._set_max_concurrent_context_count()
            logger.info("Startup context(s) launched")
            self.stats.set_value("playwright/page_count", self._get_total_page_count())

    async def _maybe_launch_browser(self) -> None:
        async with self.browser_launch_lock:
            if not hasattr(self, "browser"):
                logger.info("Launching browser %s", self.browser_type.name)
                self.browser = await self.browser_type.launch(**self.config.launch_options)
                logger.info("Browser %s launched", self.browser_type.name)
                self.browser.on("disconnected", self._browser_disconnected_callback)

    async def _maybe_connect_remote_devtools(self) -> None:
        async with self.browser_launch_lock:
            if not hasattr(self, "browser"):
                logger.info("Connecting using CDP: %s", self.config.cdp_url)
                self.browser = await self.browser_type.connect_over_cdp(
                    self.config.cdp_url, **self.config.cdp_kwargs
                )
                logger.info("Connected using CDP: %s", self.config.cdp_url)
                self.browser.on("disconnected", self._browser_disconnected_callback)

    async def _maybe_connect_remote(self) -> None:
        async with self.browser_launch_lock:
            if not hasattr(self, "browser"):
                logger.info("Connecting to remote Playwright")
                self.browser = await self.browser_type.connect(
                    self.config.connect_url, **self.config.connect_kwargs
                )
                logger.info("Connected to remote Playwright")
                self.browser.on("disconnected", self._browser_disconnected_callback)

    async def _create_browser_context(
        self,
        name: str,
        context_kwargs: Optional[dict],
        spider: Optional[Spider] = None,
    ) -> BrowserContextWrapper:
        """Create a new context, also launching a local browser or connecting
        to a remote one if necessary.
        """
        if hasattr(self, "context_semaphore"):
            await self.context_semaphore.acquire()
        context_kwargs = context_kwargs or {}
        persistent = remote = False
        if context_kwargs.get(PERSISTENT_CONTEXT_PATH_KEY):
            context = await self.browser_type.launch_persistent_context(**context_kwargs)
            persistent = True
        elif self.config.cdp_url:
            await self._maybe_connect_remote_devtools()
            context = await self.browser.new_context(**context_kwargs)
            remote = True
        elif self.config.connect_url:
            await self._maybe_connect_remote()
            context = await self.browser.new_context(**context_kwargs)
            remote = True
        else:
            await self._maybe_launch_browser()
            context = await self.browser.new_context(**context_kwargs)

        context.on(
            "close", self._make_close_browser_context_callback(name, persistent, remote, spider)
        )
        self.stats.inc_value("playwright/context_count")
        self.stats.inc_value(f"playwright/context_count/persistent/{persistent}")
        self.stats.inc_value(f"playwright/context_count/remote/{remote}")
        logger.debug(
            "Browser context started: '%s' (persistent=%s, remote=%s)",
            name,
            persistent,
            remote,
            extra={
                "spider": spider,
                "context_name": name,
                "persistent": persistent,
                "remote": remote,
            },
        )
        if self.config.navigation_timeout is not None:
            context.set_default_navigation_timeout(self.config.navigation_timeout)
        self.context_wrappers[name] = BrowserContextWrapper(
            context=context,
            persistent=persistent,
            semaphore=asyncio.Semaphore(value=self.config.max_pages_per_context),
            inactive=asyncio.Event(),
            waiting_close=asyncio.Event(),
        )
        if self.config.close_context_interval is not None:
            asyncio.create_task(self._maybe_close_inactive_context(name=name, spider=spider))
        self._set_max_concurrent_context_count()
        return self.context_wrappers[name]

    async def _maybe_close_inactive_context(
        self, name: str, spider: Optional[Spider] = None
    ) -> None:
        """Close a context if it has had no pages for a certain amount of time."""
        while name in self.context_wrappers:
            context_wrapper = self.context_wrappers[name]
            await context_wrapper.inactive.wait()
            context_wrapper.waiting_close.set()
            await asyncio.sleep(self.config.close_context_interval)  # type: ignore [arg-type]
            if context_wrapper.waiting_close.is_set() and not context_wrapper.context.pages:
                logger.info(
                    "[Context=%s] Closing inactive browser context",
                    name,
                    extra={"spider": spider, "context_name": name},
                )
                await context_wrapper.context.close()
                break

    async def _create_page(self, request: Request, spider: Spider) -> Page:
        """Create a new page in a context, also creating a new context if necessary."""
        context_name = request.meta.setdefault("playwright_context", DEFAULT_CONTEXT_NAME)
        # this block needs to be locked because several attempts to launch a context
        # with the same name could happen at the same time from different requests
        async with self.context_launch_lock:
            ctx_wrapper = self.context_wrappers.get(context_name)
            if ctx_wrapper is None:
                ctx_wrapper = await self._create_browser_context(
                    name=context_name,
                    context_kwargs=request.meta.get("playwright_context_kwargs"),
                    spider=spider,
                )

        await ctx_wrapper.semaphore.acquire()
        ctx_wrapper.inactive.clear()
        ctx_wrapper.waiting_close.clear()
        page = await ctx_wrapper.context.new_page()
        self.stats.inc_value("playwright/page_count")
        total_page_count = self._get_total_page_count()
        logger.debug(
            "[Context=%s] New page created, page count is %i (%i for all contexts)",
            context_name,
            len(ctx_wrapper.context.pages),
            total_page_count,
            extra={
                "spider": spider,
                "context_name": context_name,
                "context_page_count": len(ctx_wrapper.context.pages),
                "total_page_count": total_page_count,
                "scrapy_request_url": request.url,
                "scrapy_request_method": request.method,
            },
        )
        self._set_max_concurrent_page_count()
        if self.config.navigation_timeout is not None:
            page.set_default_navigation_timeout(self.config.navigation_timeout)

        page.on("close", self._make_close_page_callback(context_name))
        page.on("crash", self._make_close_page_callback(context_name))
        page.on("request", _make_request_logger(context_name, spider))
        page.on("response", _make_response_logger(context_name, spider))
        page.on("request", self._increment_request_stats)
        page.on("response", self._increment_response_stats)

        return page

    def _get_total_page_count(self):
        return sum(len(ctx.context.pages) for ctx in self.context_wrappers.values())

    def _set_max_concurrent_page_count(self):
        count = self._get_total_page_count()
        current_max_count = self.stats.get_value("playwright/page_count/max_concurrent")
        if current_max_count is None or count > current_max_count:
            self.stats.set_value("playwright/page_count/max_concurrent", count)

    def _set_max_concurrent_context_count(self):
        current_max_count = self.stats.get_value("playwright/context_count/max_concurrent")
        if current_max_count is None or len(self.context_wrappers) > current_max_count:
            self.stats.set_value(
                "playwright/context_count/max_concurrent", len(self.context_wrappers)
            )

    @inlineCallbacks
    def close(self) -> Deferred:
        logger.info("Closing download handler")
        yield super().close()
        yield _deferred_from_coro(self._close())
        _ThreadedLoopAdapter.stop()

    async def _close(self) -> None:
        logger.info("Closing %i contexts", len(self.context_wrappers))
        await asyncio.gather(*[ctx.context.close() for ctx in self.context_wrappers.values()])
        self.context_wrappers.clear()
        if hasattr(self, "browser"):
            logger.info("Closing browser")
            await self.browser.close()
        if self.playwright_context_manager:
            await self.playwright_context_manager.__aexit__()
        if self.playwright:
            await self.playwright.stop()

    def download_request(self, request: Request, spider: Spider) -> Deferred:
        if request.meta.get("playwright"):
            return _deferred_from_coro(self._download_request(request, spider))
        return super().download_request(request, spider)

    async def _download_request(self, request: Request, spider: Spider) -> Response:
        page = request.meta.get("playwright_page")
        if not isinstance(page, Page):
            page = await self._create_page(request=request, spider=spider)
        context_name = request.meta.setdefault("playwright_context", DEFAULT_CONTEXT_NAME)

        _attach_page_event_handlers(
            page=page, request=request, spider=spider, context_name=context_name
        )

        # We need to identify the Playwright request that matches the Scrapy request
        # in order to override method and body if necessary.
        # Checking the URL and Request.is_navigation_request() is not enough, e.g.
        # requests produced by submitting forms can produce false positives.
        # Let's track only the first request that matches the above conditions.
        initial_request_done = asyncio.Event()

        await page.unroute("**")
        await page.route(
            "**",
            self._make_request_handler(
                context_name=context_name,
                method=request.method,
                url=request.url,
                headers=request.headers,
                body=request.body,
                encoding=request.encoding,
                spider=spider,
                initial_request_done=initial_request_done,
            ),
        )

        await _maybe_execute_page_init_callback(
            page=page, request=request, context_name=context_name, spider=spider
        )

        try:
            return await self._download_request_with_page(request, page, spider)
        except Exception as ex:
            if not request.meta.get("playwright_include_page") and not page.is_closed():
                logger.warning(
                    "Closing page due to failed request: %s exc_type=%s exc_msg=%s",
                    request,
                    type(ex),
                    str(ex),
                    extra={
                        "spider": spider,
                        "context_name": context_name,
                        "scrapy_request_url": request.url,
                        "scrapy_request_method": request.method,
                        "exception": ex,
                    },
                    exc_info=True,
                )
                await page.close()
                self.stats.inc_value("playwright/page_count/closed")
            raise

    async def _download_request_with_page(
        self, request: Request, page: Page, spider: Spider
    ) -> Response:
        # set this early to make it available in errbacks even if something fails
        if request.meta.get("playwright_include_page"):
            request.meta["playwright_page"] = page

        start_time = time()
        response, download = await self._get_response_and_download(request, page, spider)
        if isinstance(response, PlaywrightResponse):
            await _set_redirect_meta(request=request, response=response)
            headers = Headers(await response.all_headers())
            headers.pop("Content-Encoding", None)
        elif not download:
            logger.warning(
                "Navigating to %s returned None, the response"
                " will have empty headers and status 200",
                request,
                extra={
                    "spider": spider,
                    "context_name": request.meta.get("playwright_context"),
                    "scrapy_request_url": request.url,
                    "scrapy_request_method": request.method,
                },
            )
            headers = Headers()

        await self._apply_page_methods(page, request, spider)
        body_str = await _get_page_content(
            page=page,
            spider=spider,
            context_name=request.meta.get("playwright_context"),
            scrapy_request_url=request.url,
            scrapy_request_method=request.method,
        )
        request.meta["download_latency"] = time() - start_time

        server_ip_address = None
        if response is not None:
            request.meta["playwright_security_details"] = await response.security_details()
            with suppress(KeyError, TypeError, ValueError):
                server_addr = await response.server_addr()
                server_ip_address = ip_address(server_addr["ipAddress"])

        if download and download.exception:
            raise download.exception

        if not request.meta.get("playwright_include_page"):
            await page.close()
            self.stats.inc_value("playwright/page_count/closed")

        if download:
            request.meta["playwright_suggested_filename"] = download.suggested_filename
            respcls = responsetypes.from_args(url=download.url, body=download.body)
            return respcls(
                url=download.url,
                status=download.response_status,
                headers=Headers(download.headers),
                body=download.body,
                request=request,
                flags=["playwright"],
            )

        body, encoding = _encode_body(headers=headers, text=body_str)
        respcls = responsetypes.from_args(headers=headers, url=page.url, body=body)
        return respcls(
            url=page.url,
            status=response.status if response is not None else 200,
            headers=headers,
            body=body,
            request=request,
            flags=["playwright"],
            encoding=encoding,
            ip_address=server_ip_address,
        )

    async def _get_response_and_download(
        self, request: Request, page: Page, spider: Spider
    ) -> Tuple[Optional[PlaywrightResponse], Optional[Download]]:
        response: Optional[PlaywrightResponse] = None
        download: Download = Download()  # updated in-place in _handle_download
        download_started = asyncio.Event()
        download_ready = asyncio.Event()

        async def _handle_download(dwnld: PlaywrightDownload) -> None:
            download_started.set()
            self.stats.inc_value("playwright/download_count")
            try:
                if failure := await dwnld.failure():
                    raise RuntimeError(f"Failed to download {dwnld.url}: {failure}")
                download.body = (await dwnld.path()).read_bytes()
                download.url = dwnld.url
                download.suggested_filename = dwnld.suggested_filename
            except Exception as ex:
                download.exception = ex
            finally:
                download_ready.set()

        async def _handle_response(response: PlaywrightResponse) -> None:
            download.response_status = response.status
            download.headers = await response.all_headers()
            download_started.set()

        page_goto_kwargs = request.meta.get("playwright_page_goto_kwargs") or {}
        page_goto_kwargs.pop("url", None)
        page.on("download", _handle_download)
        page.on("response", _handle_response)
        try:
            response = await page.goto(url=request.url, **page_goto_kwargs)
        except PlaywrightError as err:
            if not (
                self.config.browser_type_name in ("firefox", "webkit")
                and "Download is starting" in err.message
                or self.config.browser_type_name == "chromium"
                and "net::ERR_ABORTED" in err.message
            ):
                raise

            logger.debug(
                "Navigating to %s failed",
                request.url,
                extra={
                    "spider": spider,
                    "context_name": request.meta.get("playwright_context"),
                    "scrapy_request_url": request.url,
                    "scrapy_request_method": request.method,
                },
            )
            await download_started.wait()

            if download.response_status == 204:
                raise err

            logger.debug(
                "Waiting on dowload to finish for %s",
                request.url,
                extra={
                    "spider": spider,
                    "context_name": request.meta.get("playwright_context"),
                    "scrapy_request_url": request.url,
                    "scrapy_request_method": request.method,
                },
            )
            await download_ready.wait()
        finally:
            page.remove_listener("download", _handle_download)
            page.remove_listener("response", _handle_response)

        return response, download if download else None

    async def _apply_page_methods(self, page: Page, request: Request, spider: Spider) -> None:
        context_name = request.meta.get("playwright_context")
        page_methods = request.meta.get("playwright_page_methods") or ()
        if isinstance(page_methods, dict):
            page_methods = page_methods.values()
        for pm in page_methods:
            if isinstance(pm, PageMethod):
                try:
                    method = getattr(page, pm.method)
                except AttributeError as ex:
                    logger.warning(
                        "Ignoring %r: could not find method",
                        pm,
                        extra={
                            "spider": spider,
                            "context_name": context_name,
                            "scrapy_request_url": request.url,
                            "scrapy_request_method": request.method,
                            "exception": ex,
                        },
                        exc_info=True,
                    )
                else:
                    pm.result = await _maybe_await(method(*pm.args, **pm.kwargs))
                    await page.wait_for_load_state(timeout=self.config.navigation_timeout)
            else:
                logger.warning(
                    "Ignoring %r: expected PageMethod, got %r",
                    pm,
                    type(pm),
                    extra={
                        "spider": spider,
                        "context_name": context_name,
                        "scrapy_request_url": request.url,
                        "scrapy_request_method": request.method,
                    },
                )

    def _increment_request_stats(self, request: PlaywrightRequest) -> None:
        stats_prefix = "playwright/request_count"
        self.stats.inc_value(stats_prefix)
        self.stats.inc_value(f"{stats_prefix}/resource_type/{request.resource_type}")
        self.stats.inc_value(f"{stats_prefix}/method/{request.method}")
        if request.is_navigation_request():
            self.stats.inc_value(f"{stats_prefix}/navigation")

    def _increment_response_stats(self, response: PlaywrightResponse) -> None:
        stats_prefix = "playwright/response_count"
        self.stats.inc_value(stats_prefix)
        self.stats.inc_value(f"{stats_prefix}/resource_type/{response.request.resource_type}")
        self.stats.inc_value(f"{stats_prefix}/method/{response.request.method}")

    async def _browser_disconnected_callback(self) -> None:
        await asyncio.gather(
            *[ctx_wrapper.context.close() for ctx_wrapper in self.context_wrappers.values()]
        )
        logger.debug("Browser disconnected")
        if self.config.restart_disconnected_browser:
            del self.browser

    def _make_close_page_callback(self, context_name: str) -> Callable:
        def close_page_callback() -> None:
            if context_name in self.context_wrappers:
                self.context_wrappers[context_name].semaphore.release()
                if not self.context_wrappers[context_name].context.pages:
                    self.context_wrappers[context_name].inactive.set()

        return close_page_callback

    def _make_close_browser_context_callback(
        self, name: str, persistent: bool, remote: bool, spider: Optional[Spider] = None
    ) -> Callable:
        def close_browser_context_callback() -> None:
            self.context_wrappers.pop(name, None)
            if hasattr(self, "context_semaphore"):
                self.context_semaphore.release()
            logger.debug(
                "Browser context closed: '%s' (persistent=%s, remote=%s)",
                name,
                persistent,
                remote,
                extra={
                    "spider": spider,
                    "context_name": name,
                    "persistent": persistent,
                    "remote": remote,
                },
            )

        return close_browser_context_callback

    def _make_request_handler(
        self,
        context_name: str,
        method: str,
        url: str,
        headers: Headers,
        body: Optional[bytes],
        encoding: str,
        spider: Spider,
        initial_request_done: asyncio.Event,
    ) -> Callable:
        async def _request_handler(route: Route, playwright_request: PlaywrightRequest) -> None:
            """Override request headers, method and body."""
            if self.abort_request:
                should_abort = await _maybe_await(self.abort_request(playwright_request))
                if should_abort:
                    await route.abort()
                    logger.debug(
                        "[Context=%s] Aborted Playwright request <%s %s>",
                        context_name,
                        playwright_request.method.upper(),
                        playwright_request.url,
                        extra={
                            "spider": spider,
                            "context_name": context_name,
                            "scrapy_request_url": url,
                            "scrapy_request_method": method,
                            "playwright_request_url": playwright_request.url,
                            "playwright_request_method": playwright_request.method,
                        },
                    )
                    self.stats.inc_value("playwright/request_count/aborted")
                    return None

            overrides: dict = {}

            if self.process_request_headers is None:
                final_headers = await playwright_request.all_headers()
            else:
                overrides["headers"] = final_headers = await _maybe_await(
                    self.process_request_headers(
                        self.config.browser_type_name, playwright_request, headers
                    )
                )

            # if the current request corresponds to the original scrapy one
            if (
                playwright_request.url.rstrip("/") == url.rstrip("/")
                and playwright_request.is_navigation_request()
                and not initial_request_done.is_set()
            ):
                initial_request_done.set()
                if method.upper() != playwright_request.method.upper():
                    overrides["method"] = method
                if body:
                    overrides["post_data"] = body.decode(encoding)
                # the request that reaches the callback should contain the final headers
                headers.clear()
                headers.update(final_headers)

            del final_headers

            original_playwright_method: str = playwright_request.method
            try:
                await route.continue_(**overrides)
                if overrides.get("method"):
                    logger.debug(
                        "[Context=%s] Overridden method for Playwright request"
                        " to %s: original=%s new=%s",
                        context_name,
                        playwright_request.url,
                        original_playwright_method,
                        overrides["method"],
                        extra={
                            "spider": spider,
                            "context_name": context_name,
                            "scrapy_request_url": url,
                            "scrapy_request_method": method,
                            "playwright_request_url": playwright_request.url,
                            "playwright_request_method_original": original_playwright_method,
                            "playwright_request_method_new": overrides["method"],
                        },
                    )
            except PlaywrightError as ex:
                if _is_safe_close_error(ex):
                    logger.warning(
                        "Failed processing Playwright request: <%s %s> exc_type=%s exc_msg=%s",
                        playwright_request.method,
                        playwright_request.url,
                        type(ex),
                        str(ex),
                        extra={
                            "spider": spider,
                            "context_name": context_name,
                            "scrapy_request_url": url,
                            "scrapy_request_method": method,
                            "playwright_request_url": playwright_request.url,
                            "playwright_request_method": playwright_request.method,
                            "exception": ex,
                        },
                        exc_info=True,
                    )
                else:
                    raise

        return _request_handler


def _attach_page_event_handlers(
    page: Page, request: Request, spider: Spider, context_name: str
) -> None:
    event_handlers = request.meta.get("playwright_page_event_handlers") or {}
    for event, handler in event_handlers.items():
        if callable(handler):
            page.on(event, handler)
        elif isinstance(handler, str):
            try:
                page.on(event, getattr(spider, handler))
            except AttributeError as ex:
                logger.warning(
                    "Spider '%s' does not have a '%s' attribute,"
                    " ignoring handler for event '%s'",
                    spider.name,
                    handler,
                    event,
                    extra={
                        "spider": spider,
                        "context_name": context_name,
                        "scrapy_request_url": request.url,
                        "scrapy_request_method": request.method,
                        "exception": ex,
                    },
                    exc_info=True,
                )


async def _set_redirect_meta(request: Request, response: PlaywrightResponse) -> None:
    """Update a Scrapy request with metadata about redirects."""
    redirect_times: int = 0
    redirect_urls: list = []
    redirect_reasons: list = []
    redirected = response.request.redirected_from
    while redirected is not None:
        redirect_times += 1
        redirect_urls.append(redirected.url)
        redirected_response = await redirected.response()
        reason = None if redirected_response is None else redirected_response.status
        redirect_reasons.append(reason)
        redirected = redirected.redirected_from
    if redirect_times:
        request.meta["redirect_times"] = redirect_times
        request.meta["redirect_urls"] = list(reversed(redirect_urls))
        request.meta["redirect_reasons"] = list(reversed(redirect_reasons))


async def _maybe_execute_page_init_callback(
    page: Page,
    request: Request,
    context_name: str,
    spider: Spider,
) -> None:
    page_init_callback = request.meta.get("playwright_page_init_callback")
    if page_init_callback:
        try:
            page_init_callback = load_object(page_init_callback)
            await page_init_callback(page, request)
        except Exception as ex:
            logger.warning(
                "[Context=%s] Page init callback exception for %s exc_type=%s exc_msg=%s",
                context_name,
                repr(request),
                type(ex),
                str(ex),
                extra={
                    "spider": spider,
                    "context_name": context_name,
                    "scrapy_request_url": request.url,
                    "scrapy_request_method": request.method,
                    "exception": ex,
                },
                exc_info=True,
            )


def _make_request_logger(context_name: str, spider: Spider) -> Callable:
    async def _log_request(request: PlaywrightRequest) -> None:
        log_args = [context_name, request.method.upper(), request.url, request.resource_type]
        referrer = await _get_header_value(request, "referer")
        if referrer:
            log_args.append(referrer)
            log_msg = "[Context=%s] Request: <%s %s> (resource type: %s, referrer: %s)"
        else:
            log_msg = "[Context=%s] Request: <%s %s> (resource type: %s)"
        logger.debug(
            log_msg,
            *log_args,
            extra={
                "spider": spider,
                "context_name": context_name,
                "playwright_request_url": request.url,
                "playwright_request_method": request.method,
                "playwright_resource_type": request.resource_type,
            },
        )

    return _log_request


def _make_response_logger(context_name: str, spider: Spider) -> Callable:
    async def _log_response(response: PlaywrightResponse) -> None:
        log_args = [context_name, response.status, response.url]
        location = await _get_header_value(response, "location")
        if location:
            log_args.append(location)
            log_msg = "[Context=%s] Response: <%i %s> (location: %s)"
        else:
            log_msg = "[Context=%s] Response: <%i %s>"
        logger.debug(
            log_msg,
            *log_args,
            extra={
                "spider": spider,
                "context_name": context_name,
                "playwright_response_url": response.url,
                "playwright_response_status": response.status,
            },
        )

    return _log_response<|MERGE_RESOLUTION|>--- conflicted
+++ resolved
@@ -93,11 +93,8 @@
     max_contexts: Optional[int]
     startup_context_kwargs: dict
     navigation_timeout: Optional[float]
-<<<<<<< HEAD
+    restart_disconnected_browser: bool
     close_context_interval: Optional[float]
-=======
-    restart_disconnected_browser: bool
->>>>>>> 848955e9
 
     @classmethod
     def from_settings(cls, settings: Settings) -> "Config":
@@ -118,13 +115,11 @@
             navigation_timeout=_get_float_setting(
                 settings, "PLAYWRIGHT_DEFAULT_NAVIGATION_TIMEOUT"
             ),
-<<<<<<< HEAD
+            restart_disconnected_browser=settings.getbool(
+                "PLAYWRIGHT_RESTART_DISCONNECTED_BROWSER", default=True
+            ),
             close_context_interval=_get_float_setting(
                 settings, "PLAYWRIGHT_CLOSE_CONTEXT_INTERVAL"
-=======
-            restart_disconnected_browser=settings.getbool(
-                "PLAYWRIGHT_RESTART_DISCONNECTED_BROWSER", default=True
->>>>>>> 848955e9
             ),
         )
         cfg.cdp_kwargs.pop("endpoint_url", None)
