--- conflicted
+++ resolved
@@ -152,22 +152,7 @@
             )
 
         await self.context_semaphores[context_name].acquire()
-
         page = await context.new_page()
-<<<<<<< HEAD
-        page.on("close", self._make_close_page_callback(context_name))
-        page.on("crash", self._make_close_page_callback(context_name))
-        page.on("response", _make_response_logger(context_name))
-=======
->>>>>>> 4b7134ec
-        page.on("request", _make_request_logger(context_name))
-        page.on("response", _make_response_logger(context_name))
-        page.on("request", self._increment_request_stats)
-<<<<<<< HEAD
-
-=======
-        page.on("response", self._increment_response_stats)
->>>>>>> 4b7134ec
         self.stats.inc_value("playwright/page_count")
         logger.debug(
             "[Context=%s] New page created, page count is %i (%i for all contexts)",
@@ -177,6 +162,15 @@
         )
         if self.default_navigation_timeout is not None:
             page.set_default_navigation_timeout(self.default_navigation_timeout)
+
+        page.on("close", self._make_close_page_callback(context_name))
+        page.on("crash", self._make_close_page_callback(context_name))
+        page.on("response", _make_response_logger(context_name))
+        page.on("request", _make_request_logger(context_name))
+        page.on("response", _make_response_logger(context_name))
+        page.on("request", self._increment_request_stats)
+        page.on("response", self._increment_response_stats)
+
         return page
 
     def _get_total_page_count(self):
