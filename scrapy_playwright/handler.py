--- conflicted
+++ resolved
@@ -32,15 +32,10 @@
 from scrapy_playwright.page import PageMethod
 from scrapy_playwright._utils import (
     _encode_body,
-<<<<<<< HEAD
+    _get_page_content,
     _is_safe_close_error,
     _maybe_await,
     _read_float_setting,
-=======
-    _get_page_content,
-    _is_safe_close_error,
-    _maybe_await,
->>>>>>> 72060d2d
 )
 
 
