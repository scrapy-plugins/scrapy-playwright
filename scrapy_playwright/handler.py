--- conflicted
+++ resolved
@@ -137,23 +137,23 @@
             self.context_semaphores[context_name] = asyncio.Semaphore(
                 value=self.max_pages_per_context
             )
+
         await self.context_semaphores[context_name].acquire()
+
         page = await context.new_page()
-<<<<<<< HEAD
         page.on("close", self._make_close_page_callback(context_name))
         page.on("crash", self._make_close_page_callback(context_name))
+        page.on("response", _make_response_logger(context_name))
+        page.on("request", _make_request_logger(context_name))
+        page.on("request", self._increment_request_stats)
+
+        self.stats.inc_value("playwright/page_count")
         logger.debug(
-            "Context '%s': new page created, page count is %i (%i for all contexts)",
+            "[Context=%s] New page created, page count is %i (%i for all contexts)",
             context_name,
             len(context.pages),
             self._get_total_page_count(),
         )
-=======
-        page.on("response", _make_response_logger(context_name))
-        page.on("request", _make_request_logger(context_name))
-        page.on("request", self._increment_request_stats)
->>>>>>> 0f1548f7
-        self.stats.inc_value("playwright/page_count")
         if self.default_navigation_timeout:
             page.set_default_navigation_timeout(self.default_navigation_timeout)
         return page
@@ -257,14 +257,13 @@
             flags=["playwright"],
         )
 
-<<<<<<< HEAD
     def _make_close_page_callback(self, context_name: str) -> Callable:
         def close_page_callback() -> None:
             if context_name in self.context_semaphores:
                 self.context_semaphores[context_name].release()
 
         return close_page_callback
-=======
+
     def _increment_request_stats(self, request: PlaywrightRequest) -> None:
         stats_prefix = "playwright/request_count"
         self.stats.inc_value(stats_prefix)
@@ -272,7 +271,6 @@
         self.stats.inc_value(f"{stats_prefix}/method/{request.method}")
         if request.is_navigation_request():
             self.stats.inc_value(f"{stats_prefix}/navigation")
->>>>>>> 0f1548f7
 
     def _make_close_browser_context_callback(self, name: str) -> Callable:
         def close_browser_context_callback() -> None:
