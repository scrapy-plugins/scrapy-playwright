import asyncio
import logging
import platform
from contextlib import suppress
from dataclasses import dataclass
from ipaddress import ip_address
from time import time
from typing import Awaitable, Callable, Dict, Optional, Tuple, Type, TypeVar, Union

from playwright.async_api import (
    BrowserContext,
    BrowserType,
    Download,
    Error as PlaywrightError,
    Page,
    Playwright as AsyncPlaywright,
    PlaywrightContextManager,
    Request as PlaywrightRequest,
    Response as PlaywrightResponse,
    Route,
)
from scrapy import Spider, signals
from scrapy.core.downloader.handlers.http import HTTPDownloadHandler
from scrapy.crawler import Crawler
from scrapy.exceptions import NotSupported
from scrapy.http import Request, Response
from scrapy.http.headers import Headers
from scrapy.responsetypes import responsetypes
from scrapy.settings import Settings
from scrapy.utils.misc import load_object
from scrapy.utils.reactor import verify_installed_reactor
from twisted.internet.defer import Deferred, inlineCallbacks

from scrapy_playwright.headers import use_scrapy_headers
from scrapy_playwright.page import PageMethod
from scrapy_playwright._utils import (
    _ThreadedLoopAdapter,
    _deferred_from_coro,
    _encode_body,
    _get_float_setting,
    _get_header_value,
    _get_page_content,
    _is_safe_close_error,
    _maybe_await,
)


__all__ = ["ScrapyPlaywrightDownloadHandler"]


PlaywrightHandler = TypeVar("PlaywrightHandler", bound="ScrapyPlaywrightDownloadHandler")


logger = logging.getLogger("scrapy-playwright")


DEFAULT_BROWSER_TYPE = "chromium"
DEFAULT_CONTEXT_NAME = "default"
PERSISTENT_CONTEXT_PATH_KEY = "user_data_dir"


@dataclass
class BrowserContextWrapper:
    context: BrowserContext
    semaphore: asyncio.Semaphore
    persistent: bool


@dataclass
class Config:
    cdp_url: Optional[str]
    cdp_kwargs: dict
    connect_url: Optional[str]
    connect_kwargs: dict
    browser_type_name: str
    launch_options: dict
    max_pages_per_context: int
    max_contexts: Optional[int]
    startup_context_kwargs: dict
    navigation_timeout: Optional[float]

    @classmethod
    def from_settings(cls, settings: Settings) -> "Config":
        if settings.get("PLAYWRIGHT_CDP_URL") and settings.get("PLAYWRIGHT_CONNECT_URL"):
            msg = "Setting both PLAYWRIGHT_CDP_URL and PLAYWRIGHT_CONNECT_URL is not supported"
            logger.error(msg)
            raise NotSupported(msg)
        cfg = cls(
            cdp_url=settings.get("PLAYWRIGHT_CDP_URL"),
            cdp_kwargs=settings.getdict("PLAYWRIGHT_CDP_KWARGS") or {},
            connect_url=settings.get("PLAYWRIGHT_CONNECT_URL"),
            connect_kwargs=settings.getdict("PLAYWRIGHT_CONNECT_KWARGS") or {},
            browser_type_name=settings.get("PLAYWRIGHT_BROWSER_TYPE") or DEFAULT_BROWSER_TYPE,
            launch_options=settings.getdict("PLAYWRIGHT_LAUNCH_OPTIONS") or {},
            max_pages_per_context=settings.getint("PLAYWRIGHT_MAX_PAGES_PER_CONTEXT"),
            max_contexts=settings.getint("PLAYWRIGHT_MAX_CONTEXTS") or None,
            startup_context_kwargs=settings.getdict("PLAYWRIGHT_CONTEXTS"),
            navigation_timeout=_get_float_setting(
                settings, "PLAYWRIGHT_DEFAULT_NAVIGATION_TIMEOUT"
            ),
        )
        cfg.cdp_kwargs.pop("endpoint_url", None)
        cfg.connect_kwargs.pop("ws_endpoint", None)
        if not cfg.max_pages_per_context:
            cfg.max_pages_per_context = settings.getint("CONCURRENT_REQUESTS")
<<<<<<< HEAD
        if (cfg.cdp_url or cfg.connect_url) and cfg.launch_options:
            logger.warning("Connecting to remote browser, ignoring PLAYWRIGHT_LAUNCH_OPTIONS")
        if "PLAYWRIGHT_DEFAULT_NAVIGATION_TIMEOUT" in settings:
            with suppress(TypeError, ValueError):
                cfg.navigation_timeout = float(settings["PLAYWRIGHT_DEFAULT_NAVIGATION_TIMEOUT"])
=======
        if cfg.cdp_url and cfg.launch_options:
            logger.warning("PLAYWRIGHT_CDP_URL is set, ignoring PLAYWRIGHT_LAUNCH_OPTIONS")
>>>>>>> d825d6f3
        return cfg


class ScrapyPlaywrightDownloadHandler(HTTPDownloadHandler):
    playwright_context_manager: Optional[PlaywrightContextManager] = None
    playwright: Optional[AsyncPlaywright] = None

    def __init__(self, crawler: Crawler) -> None:
        super().__init__(settings=crawler.settings, crawler=crawler)
        _ThreadedLoopAdapter.start()
        if platform.system() != "Windows":
            verify_installed_reactor("twisted.internet.asyncioreactor.AsyncioSelectorReactor")
        crawler.signals.connect(self._engine_started, signals.engine_started)
        self.stats = crawler.stats

        self.config = Config.from_settings(crawler.settings)

        self.browser_launch_lock = asyncio.Lock()
        self.context_launch_lock = asyncio.Lock()
        self.context_wrappers: Dict[str, BrowserContextWrapper] = {}
        if self.config.max_contexts:
            self.context_semaphore = asyncio.Semaphore(value=self.config.max_contexts)

        # headers
        if "PLAYWRIGHT_PROCESS_REQUEST_HEADERS" in crawler.settings:
            if crawler.settings["PLAYWRIGHT_PROCESS_REQUEST_HEADERS"] is None:
                self.process_request_headers = None
            else:
                self.process_request_headers = load_object(
                    crawler.settings["PLAYWRIGHT_PROCESS_REQUEST_HEADERS"]
                )
        else:
            self.process_request_headers = use_scrapy_headers

        self.abort_request: Optional[Callable[[PlaywrightRequest], Union[Awaitable, bool]]] = None
        if crawler.settings.get("PLAYWRIGHT_ABORT_REQUEST"):
            self.abort_request = load_object(crawler.settings["PLAYWRIGHT_ABORT_REQUEST"])

    @classmethod
    def from_crawler(cls: Type[PlaywrightHandler], crawler: Crawler) -> PlaywrightHandler:
        return cls(crawler)

    def _engine_started(self) -> Deferred:
        """Launch the browser. Use the engine_started signal as it supports returning deferreds."""
        return _deferred_from_coro(self._launch())

    async def _launch(self) -> None:
        """Launch Playwright manager and configured startup context(s)."""
        logger.info("Starting download handler")
        self.playwright_context_manager = PlaywrightContextManager()
        self.playwright = await self.playwright_context_manager.start()
        self.browser_type: BrowserType = getattr(self.playwright, self.config.browser_type_name)
        if self.config.startup_context_kwargs:
            logger.info("Launching %i startup context(s)", len(self.config.startup_context_kwargs))
            await asyncio.gather(
                *[
                    self._create_browser_context(name=name, context_kwargs=kwargs)
                    for name, kwargs in self.config.startup_context_kwargs.items()
                ]
            )
            self._set_max_concurrent_context_count()
            logger.info("Startup context(s) launched")
            self.stats.set_value("playwright/page_count", self._get_total_page_count())

    async def _maybe_launch_browser(self) -> None:
        async with self.browser_launch_lock:
            if not hasattr(self, "browser"):
                logger.info("Launching browser %s", self.browser_type.name)
                self.browser = await self.browser_type.launch(**self.config.launch_options)
                logger.info("Browser %s launched", self.browser_type.name)

    async def _maybe_connect_remote_devtools(self) -> None:
        async with self.browser_launch_lock:
            if not hasattr(self, "browser"):
                logger.info("Connecting using CDP: %s", self.config.cdp_url)
                self.browser = await self.browser_type.connect_over_cdp(
                    self.config.cdp_url, **self.config.cdp_kwargs
                )
                logger.info("Connected using CDP: %s", self.config.cdp_url)

    async def _maybe_connect_remote(self) -> None:
        async with self.browser_launch_lock:
            if not hasattr(self, "browser"):
                logger.info("Connecting to remote Playwright")
                self.browser = await self.browser_type.connect(
                    self.config.connect_url, **self.config.connect_kwargs
                )
                logger.info("Connected to remote Playwright")

    async def _create_browser_context(
        self,
        name: str,
        context_kwargs: Optional[dict],
        spider: Optional[Spider] = None,
    ) -> BrowserContextWrapper:
        """Create a new context, also launching a local browser or connecting
        to a remote one if necessary.
        """
        if hasattr(self, "context_semaphore"):
            await self.context_semaphore.acquire()
        context_kwargs = context_kwargs or {}
        persistent = remote = False
        if context_kwargs.get(PERSISTENT_CONTEXT_PATH_KEY):
            context = await self.browser_type.launch_persistent_context(**context_kwargs)
            persistent = True
        elif self.config.cdp_url:
            await self._maybe_connect_remote_devtools()
            context = await self.browser.new_context(**context_kwargs)
            remote = True
        elif self.config.connect_url:
            await self._maybe_connect_remote()
            context = await self.browser.new_context(**context_kwargs)
            remote = True
        else:
            await self._maybe_launch_browser()
            context = await self.browser.new_context(**context_kwargs)

        context.on(
            "close", self._make_close_browser_context_callback(name, persistent, remote, spider)
        )
        self.stats.inc_value("playwright/context_count")
        self.stats.inc_value(f"playwright/context_count/persistent/{persistent}")
        self.stats.inc_value(f"playwright/context_count/remote/{remote}")
        logger.debug(
            "Browser context started: '%s' (persistent=%s, remote=%s)",
            name,
            persistent,
            remote,
            extra={
                "spider": spider,
                "context_name": name,
                "persistent": persistent,
                "remote": remote,
            },
        )
        if self.config.navigation_timeout is not None:
            context.set_default_navigation_timeout(self.config.navigation_timeout)
        self.context_wrappers[name] = BrowserContextWrapper(
            context=context,
            semaphore=asyncio.Semaphore(value=self.config.max_pages_per_context),
            persistent=persistent,
        )
        self._set_max_concurrent_context_count()
        return self.context_wrappers[name]

    async def _create_page(self, request: Request, spider: Spider) -> Page:
        """Create a new page in a context, also creating a new context if necessary."""
        context_name = request.meta.setdefault("playwright_context", DEFAULT_CONTEXT_NAME)
        # this block needs to be locked because several attempts to launch a context
        # with the same name could happen at the same time from different requests
        async with self.context_launch_lock:
            ctx_wrapper = self.context_wrappers.get(context_name)
            if ctx_wrapper is None:
                ctx_wrapper = await self._create_browser_context(
                    name=context_name,
                    context_kwargs=request.meta.get("playwright_context_kwargs"),
                    spider=spider,
                )

        await ctx_wrapper.semaphore.acquire()
        page = await ctx_wrapper.context.new_page()
        self.stats.inc_value("playwright/page_count")
        total_page_count = self._get_total_page_count()
        logger.debug(
            "[Context=%s] New page created, page count is %i (%i for all contexts)",
            context_name,
            len(ctx_wrapper.context.pages),
            total_page_count,
            extra={
                "spider": spider,
                "context_name": context_name,
                "context_page_count": len(ctx_wrapper.context.pages),
                "total_page_count": total_page_count,
                "scrapy_request_url": request.url,
                "scrapy_request_method": request.method,
            },
        )
        self._set_max_concurrent_page_count()
        if self.config.navigation_timeout is not None:
            page.set_default_navigation_timeout(self.config.navigation_timeout)

        page.on("close", self._make_close_page_callback(context_name))
        page.on("crash", self._make_close_page_callback(context_name))
        page.on("request", _make_request_logger(context_name, spider))
        page.on("response", _make_response_logger(context_name, spider))
        page.on("request", self._increment_request_stats)
        page.on("response", self._increment_response_stats)

        return page

    def _get_total_page_count(self):
        return sum(len(ctx.context.pages) for ctx in self.context_wrappers.values())

    def _set_max_concurrent_page_count(self):
        count = self._get_total_page_count()
        current_max_count = self.stats.get_value("playwright/page_count/max_concurrent")
        if current_max_count is None or count > current_max_count:
            self.stats.set_value("playwright/page_count/max_concurrent", count)

    def _set_max_concurrent_context_count(self):
        current_max_count = self.stats.get_value("playwright/context_count/max_concurrent")
        if current_max_count is None or len(self.context_wrappers) > current_max_count:
            self.stats.set_value(
                "playwright/context_count/max_concurrent", len(self.context_wrappers)
            )

    @inlineCallbacks
    def close(self) -> Deferred:
        logger.info("Closing download handler")
        yield super().close()
        yield _deferred_from_coro(self._close())
        _ThreadedLoopAdapter.stop()

    async def _close(self) -> None:
        await asyncio.gather(*[ctx.context.close() for ctx in self.context_wrappers.values()])
        self.context_wrappers.clear()
        if hasattr(self, "browser"):
            logger.info("Closing browser")
            await self.browser.close()
        if self.playwright_context_manager:
            await self.playwright_context_manager.__aexit__()
        if self.playwright:
            await self.playwright.stop()

    def download_request(self, request: Request, spider: Spider) -> Deferred:
        if request.meta.get("playwright"):
            return _deferred_from_coro(self._download_request(request, spider))
        return super().download_request(request, spider)

    async def _download_request(self, request: Request, spider: Spider) -> Response:
        page = request.meta.get("playwright_page")
        if not isinstance(page, Page):
            page = await self._create_page(request=request, spider=spider)
        context_name = request.meta.setdefault("playwright_context", DEFAULT_CONTEXT_NAME)

        _attach_page_event_handlers(
            page=page, request=request, spider=spider, context_name=context_name
        )

        await page.unroute("**")
        await page.route(
            "**",
            self._make_request_handler(
                context_name=context_name,
                method=request.method,
                url=request.url,
                headers=request.headers,
                body=request.body,
                encoding=request.encoding,
                spider=spider,
            ),
        )

        await _maybe_execute_page_init_callback(
            page=page, request=request, context_name=context_name, spider=spider
        )

        try:
            return await self._download_request_with_page(request, page, spider)
        except Exception as ex:
            if not request.meta.get("playwright_include_page") and not page.is_closed():
                logger.warning(
                    "Closing page due to failed request: %s exc_type=%s exc_msg=%s",
                    request,
                    type(ex),
                    str(ex),
                    extra={
                        "spider": spider,
                        "context_name": context_name,
                        "scrapy_request_url": request.url,
                        "scrapy_request_method": request.method,
                        "exception": ex,
                    },
                    exc_info=True,
                )
                await page.close()
                self.stats.inc_value("playwright/page_count/closed")
            raise

    async def _download_request_with_page(
        self, request: Request, page: Page, spider: Spider
    ) -> Response:
        # set this early to make it available in errbacks even if something fails
        if request.meta.get("playwright_include_page"):
            request.meta["playwright_page"] = page

        start_time = time()
        response, download = await self._get_response_and_download(request=request, page=page)
        if isinstance(response, PlaywrightResponse):
            await _set_redirect_meta(request=request, response=response)
            headers = Headers(await response.all_headers())
            headers.pop("Content-Encoding", None)
        else:
            logger.warning(
                "Navigating to %s returned None, the response"
                " will have empty headers and status 200",
                request,
                extra={
                    "spider": spider,
                    "context_name": request.meta.get("playwright_context"),
                    "scrapy_request_url": request.url,
                    "scrapy_request_method": request.method,
                },
            )
            headers = Headers()

        await self._apply_page_methods(page, request, spider)
        body_str = await _get_page_content(
            page=page,
            spider=spider,
            context_name=request.meta.get("playwright_context"),
            scrapy_request_url=request.url,
            scrapy_request_method=request.method,
        )
        request.meta["download_latency"] = time() - start_time

        server_ip_address = None
        if response is not None:
            request.meta["playwright_security_details"] = await response.security_details()
            with suppress(KeyError, TypeError, ValueError):
                server_addr = await response.server_addr()
                server_ip_address = ip_address(server_addr["ipAddress"])

        if download.get("exception"):
            raise download["exception"]

        if not request.meta.get("playwright_include_page"):
            await page.close()
            self.stats.inc_value("playwright/page_count/closed")

        if download:
            request.meta["playwright_suggested_filename"] = download.get("suggested_filename")
            respcls = responsetypes.from_args(url=download["url"], body=download["bytes"])
            return respcls(
                url=download["url"],
                status=200,
                body=download["bytes"],
                request=request,
                flags=["playwright"],
            )

        body, encoding = _encode_body(headers=headers, text=body_str)
        respcls = responsetypes.from_args(headers=headers, url=page.url, body=body)
        return respcls(
            url=page.url,
            status=response.status if response is not None else 200,
            headers=headers,
            body=body,
            request=request,
            flags=["playwright"],
            encoding=encoding,
            ip_address=server_ip_address,
        )

    async def _get_response_and_download(
        self, request: Request, page: Page
    ) -> Tuple[Optional[PlaywrightResponse], dict]:
        response: Optional[PlaywrightResponse] = None
        download: dict = {}  # updated in-place in _handle_download
        download_ready = asyncio.Event()

        async def _handle_download(dwnld: Download) -> None:
            self.stats.inc_value("playwright/download_count")
            try:
                if failure := await dwnld.failure():
                    raise RuntimeError(f"Failed to download {dwnld.url}: {failure}")
                download_path = await dwnld.path()
                download["bytes"] = download_path.read_bytes()
                download["url"] = dwnld.url
                download["suggested_filename"] = dwnld.suggested_filename
            except Exception as ex:
                download["exception"] = ex
            finally:
                download_ready.set()

        page_goto_kwargs = request.meta.get("playwright_page_goto_kwargs") or {}
        page_goto_kwargs.pop("url", None)
        page.on("download", _handle_download)
        try:
            response = await page.goto(url=request.url, **page_goto_kwargs)
        except PlaywrightError as err:
            if not (
                self.config.browser_type_name in ("firefox", "webkit")
                and "Download is starting" in err.message
                or self.config.browser_type_name == "chromium"
                and "net::ERR_ABORTED" in err.message
            ):
                raise
            await download_ready.wait()
        finally:
            page.remove_listener("download", _handle_download)

        return response, download

    async def _apply_page_methods(self, page: Page, request: Request, spider: Spider) -> None:
        context_name = request.meta.get("playwright_context")
        page_methods = request.meta.get("playwright_page_methods") or ()
        if isinstance(page_methods, dict):
            page_methods = page_methods.values()
        for pm in page_methods:
            if isinstance(pm, PageMethod):
                try:
                    method = getattr(page, pm.method)
                except AttributeError as ex:
                    logger.warning(
                        "Ignoring %r: could not find method",
                        pm,
                        extra={
                            "spider": spider,
                            "context_name": context_name,
                            "scrapy_request_url": request.url,
                            "scrapy_request_method": request.method,
                            "exception": ex,
                        },
                        exc_info=True,
                    )
                else:
                    pm.result = await _maybe_await(method(*pm.args, **pm.kwargs))
                    await page.wait_for_load_state(timeout=self.config.navigation_timeout)
            else:
                logger.warning(
                    "Ignoring %r: expected PageMethod, got %r",
                    pm,
                    type(pm),
                    extra={
                        "spider": spider,
                        "context_name": context_name,
                        "scrapy_request_url": request.url,
                        "scrapy_request_method": request.method,
                    },
                )

    def _increment_request_stats(self, request: PlaywrightRequest) -> None:
        stats_prefix = "playwright/request_count"
        self.stats.inc_value(stats_prefix)
        self.stats.inc_value(f"{stats_prefix}/resource_type/{request.resource_type}")
        self.stats.inc_value(f"{stats_prefix}/method/{request.method}")
        if request.is_navigation_request():
            self.stats.inc_value(f"{stats_prefix}/navigation")

    def _increment_response_stats(self, response: PlaywrightResponse) -> None:
        stats_prefix = "playwright/response_count"
        self.stats.inc_value(stats_prefix)
        self.stats.inc_value(f"{stats_prefix}/resource_type/{response.request.resource_type}")
        self.stats.inc_value(f"{stats_prefix}/method/{response.request.method}")

    def _make_close_page_callback(self, context_name: str) -> Callable:
        def close_page_callback() -> None:
            if context_name in self.context_wrappers:
                self.context_wrappers[context_name].semaphore.release()

        return close_page_callback

    def _make_close_browser_context_callback(
        self, name: str, persistent: bool, remote: bool, spider: Optional[Spider] = None
    ) -> Callable:
        def close_browser_context_callback() -> None:
            self.context_wrappers.pop(name, None)
            if hasattr(self, "context_semaphore"):
                self.context_semaphore.release()
            logger.debug(
                "Browser context closed: '%s' (persistent=%s, remote=%s)",
                name,
                persistent,
                remote,
                extra={
                    "spider": spider,
                    "context_name": name,
                    "persistent": persistent,
                    "remote": remote,
                },
            )

        return close_browser_context_callback

    def _make_request_handler(
        self,
        context_name: str,
        method: str,
        url: str,
        headers: Headers,
        body: Optional[bytes],
        encoding: str,
        spider: Spider,
    ) -> Callable:
        async def _request_handler(route: Route, playwright_request: PlaywrightRequest) -> None:
            """Override request headers, method and body."""
            if self.abort_request:
                should_abort = await _maybe_await(self.abort_request(playwright_request))
                if should_abort:
                    await route.abort()
                    logger.debug(
                        "[Context=%s] Aborted Playwright request <%s %s>",
                        context_name,
                        playwright_request.method.upper(),
                        playwright_request.url,
                        extra={
                            "spider": spider,
                            "context_name": context_name,
                            "scrapy_request_url": url,
                            "scrapy_request_method": method,
                            "playwright_request_url": playwright_request.url,
                            "playwright_request_method": playwright_request.method,
                        },
                    )
                    self.stats.inc_value("playwright/request_count/aborted")
                    return None

            overrides: dict = {}

            if self.process_request_headers is None:
                final_headers = await playwright_request.all_headers()
            else:
                overrides["headers"] = final_headers = await _maybe_await(
                    self.process_request_headers(
                        self.config.browser_type_name, playwright_request, headers
                    )
                )

            # if the current request corresponds to the original scrapy one
            if (
                playwright_request.url.rstrip("/") == url.rstrip("/")
                and playwright_request.is_navigation_request()
            ):
                if method.upper() != playwright_request.method.upper():
                    overrides["method"] = method
                if body:
                    overrides["post_data"] = body.decode(encoding)
                # the request that reaches the callback should contain the final headers
                headers.clear()
                headers.update(final_headers)

            del final_headers

            original_playwright_method: str = playwright_request.method
            try:
                await route.continue_(**overrides)
                if overrides.get("method"):
                    logger.debug(
                        "[Context=%s] Overridden method for Playwright request"
                        " to %s: original=%s new=%s",
                        context_name,
                        playwright_request.url,
                        original_playwright_method,
                        overrides["method"],
                        extra={
                            "spider": spider,
                            "context_name": context_name,
                            "scrapy_request_url": url,
                            "scrapy_request_method": method,
                            "playwright_request_url": playwright_request.url,
                            "playwright_request_method_original": original_playwright_method,
                            "playwright_request_method_new": overrides["method"],
                        },
                    )
            except PlaywrightError as ex:
                if _is_safe_close_error(ex):
                    logger.warning(
                        "Failed processing Playwright request: <%s %s> exc_type=%s exc_msg=%s",
                        playwright_request.method,
                        playwright_request.url,
                        type(ex),
                        str(ex),
                        extra={
                            "spider": spider,
                            "context_name": context_name,
                            "scrapy_request_url": url,
                            "scrapy_request_method": method,
                            "playwright_request_url": playwright_request.url,
                            "playwright_request_method": playwright_request.method,
                            "exception": ex,
                        },
                        exc_info=True,
                    )
                else:
                    raise

        return _request_handler


def _attach_page_event_handlers(
    page: Page, request: Request, spider: Spider, context_name: str
) -> None:
    event_handlers = request.meta.get("playwright_page_event_handlers") or {}
    for event, handler in event_handlers.items():
        if callable(handler):
            page.on(event, handler)
        elif isinstance(handler, str):
            try:
                page.on(event, getattr(spider, handler))
            except AttributeError as ex:
                logger.warning(
                    "Spider '%s' does not have a '%s' attribute,"
                    " ignoring handler for event '%s'",
                    spider.name,
                    handler,
                    event,
                    extra={
                        "spider": spider,
                        "context_name": context_name,
                        "scrapy_request_url": request.url,
                        "scrapy_request_method": request.method,
                        "exception": ex,
                    },
                    exc_info=True,
                )


async def _set_redirect_meta(request: Request, response: PlaywrightResponse) -> None:
    """Update a Scrapy request with metadata about redirects."""
    redirect_times: int = 0
    redirect_urls: list = []
    redirect_reasons: list = []
    redirected = response.request.redirected_from
    while redirected is not None:
        redirect_times += 1
        redirect_urls.append(redirected.url)
        redirected_response = await redirected.response()
        reason = None if redirected_response is None else redirected_response.status
        redirect_reasons.append(reason)
        redirected = redirected.redirected_from
    if redirect_times:
        request.meta["redirect_times"] = redirect_times
        request.meta["redirect_urls"] = list(reversed(redirect_urls))
        request.meta["redirect_reasons"] = list(reversed(redirect_reasons))


async def _maybe_execute_page_init_callback(
    page: Page,
    request: Request,
    context_name: str,
    spider: Spider,
) -> None:
    page_init_callback = request.meta.get("playwright_page_init_callback")
    if page_init_callback:
        try:
            page_init_callback = load_object(page_init_callback)
            await page_init_callback(page, request)
        except Exception as ex:
            logger.warning(
                "[Context=%s] Page init callback exception for %s exc_type=%s exc_msg=%s",
                context_name,
                repr(request),
                type(ex),
                str(ex),
                extra={
                    "spider": spider,
                    "context_name": context_name,
                    "scrapy_request_url": request.url,
                    "scrapy_request_method": request.method,
                    "exception": ex,
                },
                exc_info=True,
            )


def _make_request_logger(context_name: str, spider: Spider) -> Callable:
    async def _log_request(request: PlaywrightRequest) -> None:
        log_args = [context_name, request.method.upper(), request.url, request.resource_type]
        referrer = await _get_header_value(request, "referer")
        if referrer:
            log_args.append(referrer)
            log_msg = "[Context=%s] Request: <%s %s> (resource type: %s, referrer: %s)"
        else:
            log_msg = "[Context=%s] Request: <%s %s> (resource type: %s)"
        logger.debug(
            log_msg,
            *log_args,
            extra={
                "spider": spider,
                "context_name": context_name,
                "playwright_request_url": request.url,
                "playwright_request_method": request.method,
                "playwright_resource_type": request.resource_type,
            },
        )

    return _log_request


def _make_response_logger(context_name: str, spider: Spider) -> Callable:
    async def _log_response(response: PlaywrightResponse) -> None:
        log_args = [context_name, response.status, response.url]
        location = await _get_header_value(response, "location")
        if location:
            log_args.append(location)
            log_msg = "[Context=%s] Response: <%i %s> (location: %s)"
        else:
            log_msg = "[Context=%s] Response: <%i %s>"
        logger.debug(
            log_msg,
            *log_args,
            extra={
                "spider": spider,
                "context_name": context_name,
                "playwright_response_url": response.url,
                "playwright_response_status": response.status,
            },
        )

    return _log_response<|MERGE_RESOLUTION|>--- conflicted
+++ resolved
@@ -103,16 +103,8 @@
         cfg.connect_kwargs.pop("ws_endpoint", None)
         if not cfg.max_pages_per_context:
             cfg.max_pages_per_context = settings.getint("CONCURRENT_REQUESTS")
-<<<<<<< HEAD
         if (cfg.cdp_url or cfg.connect_url) and cfg.launch_options:
             logger.warning("Connecting to remote browser, ignoring PLAYWRIGHT_LAUNCH_OPTIONS")
-        if "PLAYWRIGHT_DEFAULT_NAVIGATION_TIMEOUT" in settings:
-            with suppress(TypeError, ValueError):
-                cfg.navigation_timeout = float(settings["PLAYWRIGHT_DEFAULT_NAVIGATION_TIMEOUT"])
-=======
-        if cfg.cdp_url and cfg.launch_options:
-            logger.warning("PLAYWRIGHT_CDP_URL is set, ignoring PLAYWRIGHT_LAUNCH_OPTIONS")
->>>>>>> d825d6f3
         return cfg
 
 
