--- conflicted
+++ resolved
@@ -93,11 +93,8 @@
     startup_context_kwargs: dict
     navigation_timeout: Optional[float]
     restart_disconnected_browser: bool
-<<<<<<< HEAD
     target_closed_max_retries: int = 3
-=======
-    use_threaded_loop: bool
->>>>>>> 5b8cfd75
+    use_threaded_loop: bool = False
 
     @classmethod
     def from_settings(cls, settings: Settings) -> "Config":
