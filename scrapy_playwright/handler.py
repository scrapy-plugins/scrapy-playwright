--- conflicted
+++ resolved
@@ -73,7 +73,8 @@
     max_pages_per_context: int
     max_contexts: Optional[int]
     startup_context_kwargs: dict
-    navigation_timeout: Optional[float] = None
+    navigation_timeout: Optional[float]
+    close_context_interval : Optional[float]
 
     @classmethod
     def from_settings(cls, settings: Settings) -> "Config":
@@ -85,15 +86,18 @@
             max_pages_per_context=settings.getint("PLAYWRIGHT_MAX_PAGES_PER_CONTEXT"),
             max_contexts=settings.getint("PLAYWRIGHT_MAX_CONTEXTS") or None,
             startup_context_kwargs=settings.getdict("PLAYWRIGHT_CONTEXTS"),
+            navigation_timeout=_get_float_setting(
+                settings, "PLAYWRIGHT_DEFAULT_NAVIGATION_TIMEOUT"
+            ),
+            close_context_interval=_get_float_setting(
+                settings, "PLAYWRIGHT_CLOSE_CONTEXT_INTERVAL"
+            )
         )
         cfg.cdp_kwargs.pop("endpoint_url", None)
         if not cfg.max_pages_per_context:
             cfg.max_pages_per_context = settings.getint("CONCURRENT_REQUESTS")
         if cfg.cdp_url and cfg.launch_options:
             logger.warning("PLAYWRIGHT_CDP_URL is set, ignoring PLAYWRIGHT_LAUNCH_OPTIONS")
-        if "PLAYWRIGHT_DEFAULT_NAVIGATION_TIMEOUT" in settings:
-            with suppress(TypeError, ValueError):
-                cfg.navigation_timeout = float(settings["PLAYWRIGHT_DEFAULT_NAVIGATION_TIMEOUT"])
         return cfg
 
 
@@ -106,32 +110,11 @@
 
         self.config = Config.from_settings(crawler.settings)
 
-<<<<<<< HEAD
-        # contexts
-        self.max_pages_per_context: int = settings.getint(
-            "PLAYWRIGHT_MAX_PAGES_PER_CONTEXT"
-        ) or settings.getint("CONCURRENT_REQUESTS")
-        self.context_lock = asyncio.Lock()
-        self.context_wrappers: Dict[str, BrowserContextWrapper] = {}
-        self.startup_context_kwargs: dict = settings.getdict("PLAYWRIGHT_CONTEXTS")
-        if settings.getint("PLAYWRIGHT_MAX_CONTEXTS"):
-            self.context_semaphore = asyncio.Semaphore(
-                value=settings.getint("PLAYWRIGHT_MAX_CONTEXTS")
-            )
-        self.close_context_interval: Optional[float] = _get_float_setting(
-            settings, "PLAYWRIGHT_CLOSE_CONTEXT_INTERVAL"
-        )
-
-        self.default_navigation_timeout: Optional[float] = _get_float_setting(
-            settings, "PLAYWRIGHT_DEFAULT_NAVIGATION_TIMEOUT"
-        )
-=======
         self.browser_launch_lock = asyncio.Lock()
         self.context_launch_lock = asyncio.Lock()
         self.context_wrappers: Dict[str, BrowserContextWrapper] = {}
         if self.config.max_contexts:
             self.context_semaphore = asyncio.Semaphore(value=self.config.max_contexts)
->>>>>>> 5b254e4d
 
         # headers
         if "PLAYWRIGHT_PROCESS_REQUEST_HEADERS" in crawler.settings:
@@ -239,16 +222,12 @@
             context.set_default_navigation_timeout(self.config.navigation_timeout)
         self.context_wrappers[name] = BrowserContextWrapper(
             context=context,
-<<<<<<< HEAD
-=======
+            persistent=persistent,
             semaphore=asyncio.Semaphore(value=self.config.max_pages_per_context),
->>>>>>> 5b254e4d
-            persistent=persistent,
-            semaphore=asyncio.Semaphore(value=self.max_pages_per_context),
             inactive=asyncio.Event(),
             waiting_close=asyncio.Event(),
         )
-        if self.close_context_interval is not None:
+        if self.config.close_context_interval is not None:
             asyncio.create_task(self._maybe_close_inactive_context(name=name, spider=spider))
         self._set_max_concurrent_context_count()
         return self.context_wrappers[name]
@@ -261,7 +240,7 @@
             context_wrapper = self.context_wrappers[name]
             await context_wrapper.inactive.wait()
             context_wrapper.waiting_close.set()
-            await asyncio.sleep(self.close_context_interval)  # type: ignore [arg-type]
+            await asyncio.sleep(self.config.close_context_interval)  # type: ignore [arg-type]
             if context_wrapper.waiting_close.is_set() and not context_wrapper.context.pages:
                 logger.info(
                     "[Context=%s] Closing inactive browser context",
@@ -276,7 +255,7 @@
         context_name = request.meta.setdefault("playwright_context", DEFAULT_CONTEXT_NAME)
         # this block needs to be locked because several attempts to launch a context
         # with the same name could happen at the same time from different requests
-        async with self.context_lock:
+        async with self.context_launch_lock:
             ctx_wrapper = self.context_wrappers.get(context_name)
             if ctx_wrapper is None:
                 ctx_wrapper = await self._create_browser_context(
