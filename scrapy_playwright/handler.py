--- conflicted
+++ resolved
@@ -212,8 +212,6 @@
         self._set_max_concurrent_page_count()
         if self.default_navigation_timeout is not None:
             page.set_default_navigation_timeout(self.default_navigation_timeout)
-<<<<<<< HEAD
-=======
         page_init_callback = request.meta.get("playwright_page_init_callback")
         if page_init_callback:
             try:
@@ -235,7 +233,6 @@
                     },
                     exc_info=True,
                 )
->>>>>>> f5d7fc25
 
         page.on("close", self._make_close_page_callback(context_name))
         page.on("crash", self._make_close_page_callback(context_name))
