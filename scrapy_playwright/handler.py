--- conflicted
+++ resolved
@@ -98,12 +98,9 @@
     startup_context_kwargs: dict
     navigation_timeout: Optional[float]
     restart_disconnected_browser: bool
-<<<<<<< HEAD
-    close_context_interval: Optional[float]
-=======
     target_closed_max_retries: int = 3
     use_threaded_loop: bool = False
->>>>>>> b387b429
+    close_context_interval: Optional[float]
 
     @classmethod
     def from_settings(cls, settings: Settings) -> "Config":
@@ -127,14 +124,11 @@
             restart_disconnected_browser=settings.getbool(
                 "PLAYWRIGHT_RESTART_DISCONNECTED_BROWSER", default=True
             ),
-<<<<<<< HEAD
+            use_threaded_loop=platform.system() == "Windows"
+            or settings.getbool("_PLAYWRIGHT_THREADED_LOOP", False),
             close_context_interval=_get_float_setting(
                 settings, "PLAYWRIGHT_CLOSE_CONTEXT_INTERVAL"
             ),
-=======
-            use_threaded_loop=platform.system() == "Windows"
-            or settings.getbool("_PLAYWRIGHT_THREADED_LOOP", False),
->>>>>>> b387b429
         )
         cfg.cdp_kwargs.pop("endpoint_url", None)
         cfg.connect_kwargs.pop("ws_endpoint", None)
@@ -393,13 +387,9 @@
             _ThreadedLoopAdapter.stop(id(self))
 
     async def _close(self) -> None:
-<<<<<<< HEAD
         logger.info("Closing %i contexts", len(self.context_wrappers))
-        await asyncio.gather(*[ctx.context.close() for ctx in self.context_wrappers.values()])
-=======
         with suppress(TargetClosedError):
             await asyncio.gather(*[ctx.context.close() for ctx in self.context_wrappers.values()])
->>>>>>> b387b429
         self.context_wrappers.clear()
         if hasattr(self, "browser"):
             logger.info("Closing browser")
