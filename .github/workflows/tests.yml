name: Tests
on: [push, pull_request]

jobs:
  tests:
    if: github.event_name == 'push' || github.event.pull_request.head.repo.full_name != github.repository
    runs-on: ${{ matrix.os }}
    strategy:
      fail-fast: false
      matrix:
<<<<<<< HEAD
        os: [ubuntu-latest, macos-latest, windows-latest]
        python-version: ["3.8", "3.9", "3.10", "3.11"]
=======
        os: [ubuntu-latest]
        python-version: ["3.8", "3.9", "3.10", "3.11", "3.12"]
        include:
          - os: macos-latest
            python-version: "3.12"
>>>>>>> 62ddc0c6

    steps:
    - uses: actions/checkout@v4

    - name: Set up Python ${{ matrix.python-version }}
      uses: actions/setup-python@v4
      with:
        python-version: ${{ matrix.python-version }}

    - name: Install tox
      run: pip install tox

    - name: Run asyncio tests
      run: tox -e py

    - name: Run twisted tests
      run: tox -e py-twisted

<<<<<<< HEAD
    - name: Upload coverage report
      if: runner.os != 'Windows'
=======
    - name: Upload coverage report (Linux)
      if: runner.os == 'Linux'
>>>>>>> 62ddc0c6
      run: |
        curl -Os https://uploader.codecov.io/latest/linux/codecov
        chmod +x codecov
        ./codecov

    - name: Upload coverage report (macOS)
      if: runner.os == 'macOS'
      run: |
        curl -Os https://uploader.codecov.io/latest/macos/codecov
        chmod +x codecov
        ./codecov
    - name: Upload coverage report
      if: runner.os == 'Windows'
      run: |
        $ProgressPreference = 'SilentlyContinue'
        Invoke-WebRequest -Uri https://uploader.codecov.io/latest/windows/codecov.exe -Outfile codecov.exe
        .\codecov.exe<|MERGE_RESOLUTION|>--- conflicted
+++ resolved
@@ -8,16 +8,13 @@
     strategy:
       fail-fast: false
       matrix:
-<<<<<<< HEAD
-        os: [ubuntu-latest, macos-latest, windows-latest]
-        python-version: ["3.8", "3.9", "3.10", "3.11"]
-=======
         os: [ubuntu-latest]
         python-version: ["3.8", "3.9", "3.10", "3.11", "3.12"]
         include:
           - os: macos-latest
             python-version: "3.12"
->>>>>>> 62ddc0c6
+          - os: windows-latest
+            python-version: "3.12"
 
     steps:
     - uses: actions/checkout@v4
@@ -36,13 +33,8 @@
     - name: Run twisted tests
       run: tox -e py-twisted
 
-<<<<<<< HEAD
-    - name: Upload coverage report
-      if: runner.os != 'Windows'
-=======
     - name: Upload coverage report (Linux)
       if: runner.os == 'Linux'
->>>>>>> 62ddc0c6
       run: |
         curl -Os https://uploader.codecov.io/latest/linux/codecov
         chmod +x codecov
@@ -54,6 +46,7 @@
         curl -Os https://uploader.codecov.io/latest/macos/codecov
         chmod +x codecov
         ./codecov
+
     - name: Upload coverage report
       if: runner.os == 'Windows'
       run: |
